{
	"name": "tiged",
	"version": "2.12.7",
	"engines": {
		"node": ">=8.0.0"
	},
	"description": "Straightforward project scaffolding",
	"main": "dist/index.js",
	"types": "dist/index.d.ts",
	"module": "dist/index.mjs",
	"exports": {
		"./package.json": "./package.json",
		".": {
			"import": {
				"types": "./dist/index.d.mts",
				"default": "./dist/index.mjs"
			},
			"default": {
				"types": "./dist/index.d.ts",
				"default": "./dist/index.js"
			}
		}
	},
	"bin": {
		"degit": "dist/bin.js",
		"tiged": "dist/bin.mjs"
	},
	"scripts": {
		"lint": "eslint --color .",
		"lint:fix": "eslint --color . --fix",
		"format": "prettier --write .",
		"format:check": "prettier --check .",
		"clean": "rimraf dist",
		"build": "npm run clean && tsup && chmod +x dist/bin.mjs",
		"test": "vitest --typecheck",
		"test-types": "tsc -p tsconfig.json --noEmit",
		"prepack": "npm run build"
	},
	"repository": {
		"type": "git",
		"url": "git+https://github.com/tiged/tiged.git"
	},
	"keywords": [
		"scaffolding",
		"template",
		"git"
	],
	"author": "tiged",
	"license": "MIT",
	"bugs": {
		"url": "https://github.com/tiged/tiged/issues"
	},
	"homepage": "https://github.com/tiged/tiged#readme",
	"dependencies": {
		"colorette": "2.0.20",
		"enquirer": "2.4.1",
		"fs-extra": "11.2.0",
		"fuzzysearch": "1.0.3",
		"https-proxy-agent": "7.0.4",
		"mri": "1.2.0",
		"rimraf": "5.0.5",
<<<<<<< HEAD
		"tar": "^6.2.1",
=======
		"tar": "^6.1.11",
>>>>>>> 8ae61d7d
		"tiny-glob": "0.2.9"
	},
	"devDependencies": {
		"@eslint/js": "9.0.0",
		"@types/eslint__js": "8.42.3",
		"@types/eslint-config-prettier": "6.11.3",
		"@types/fs-extra": "11.0.4",
		"@types/fuzzysearch": "1.0.2",
		"@types/node": "20.12.6",
<<<<<<< HEAD
		"@types/tar": "6.1.12",
		"@typescript-eslint/eslint-plugin": "7.6.0",
		"@typescript-eslint/parser": "7.6.0",
		"del-cli": "5.1.0",
=======
		"@types/tar": "6.1.11",
		"@typescript-eslint/eslint-plugin": "7.6.0",
		"@typescript-eslint/parser": "7.6.0",
		"del-cli": "3.0.1",
>>>>>>> 8ae61d7d
		"eslint": "8.57.0",
		"eslint-config-prettier": "9.1.0",
		"eslint-plugin-import": "2.29.1",
		"husky": "9.0.11",
		"lint-staged": "15.2.2",
		"prettier": "3.2.5",
		"tsup": "8.0.2",
		"tsx": "4.7.2",
<<<<<<< HEAD
		"typescript": "5.4.4",
=======
		"typescript": "5.4.5",
>>>>>>> 8ae61d7d
		"typescript-eslint": "7.6.0",
		"vite-tsconfig-paths": "4.3.2",
		"vitest": "1.5.0"
	},
	"files": [
		"src",
		"dist",
		"help.md"
	],
	"husky": {
		"hooks": {
			"pre-commit": "lint-staged"
		}
	},
	"lint-staged": {
		"*.{js}": [
			"eslint --fix",
			"git add"
		],
		"*.{js, json, yml, md}": [
			"prettier --write",
			"git add"
		]
	}
}<|MERGE_RESOLUTION|>--- conflicted
+++ resolved
@@ -59,11 +59,7 @@
 		"https-proxy-agent": "7.0.4",
 		"mri": "1.2.0",
 		"rimraf": "5.0.5",
-<<<<<<< HEAD
 		"tar": "^6.2.1",
-=======
-		"tar": "^6.1.11",
->>>>>>> 8ae61d7d
 		"tiny-glob": "0.2.9"
 	},
 	"devDependencies": {
@@ -73,17 +69,10 @@
 		"@types/fs-extra": "11.0.4",
 		"@types/fuzzysearch": "1.0.2",
 		"@types/node": "20.12.6",
-<<<<<<< HEAD
 		"@types/tar": "6.1.12",
 		"@typescript-eslint/eslint-plugin": "7.6.0",
 		"@typescript-eslint/parser": "7.6.0",
 		"del-cli": "5.1.0",
-=======
-		"@types/tar": "6.1.11",
-		"@typescript-eslint/eslint-plugin": "7.6.0",
-		"@typescript-eslint/parser": "7.6.0",
-		"del-cli": "3.0.1",
->>>>>>> 8ae61d7d
 		"eslint": "8.57.0",
 		"eslint-config-prettier": "9.1.0",
 		"eslint-plugin-import": "2.29.1",
@@ -92,11 +81,7 @@
 		"prettier": "3.2.5",
 		"tsup": "8.0.2",
 		"tsx": "4.7.2",
-<<<<<<< HEAD
-		"typescript": "5.4.4",
-=======
 		"typescript": "5.4.5",
->>>>>>> 8ae61d7d
 		"typescript-eslint": "7.6.0",
 		"vite-tsconfig-paths": "4.3.2",
 		"vitest": "1.5.0"
