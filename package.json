{
	"name": "tiged",
	"version": "2.12.7",
	"engines": {
		"node": ">=8.0.0"
	},
	"description": "Straightforward project scaffolding",
	"main": "dist/index.js",
	"types": "dist/index.d.ts",
	"module": "dist/index.mjs",
	"exports": {
		"./package.json": "./package.json",
		".": {
			"import": {
				"types": "./dist/index.d.mts",
				"default": "./dist/index.mjs"
			},
			"default": {
				"types": "./dist/index.d.ts",
				"default": "./dist/index.js"
			}
		}
	},
	"bin": {
		"degit": "dist/bin.js",
		"tiged": "dist/bin.mjs"
	},
	"scripts": {
		"lint": "eslint --color .",
		"lint:fix": "eslint --color . --fix",
		"format": "prettier --write .",
		"format:check": "prettier --check .",
		"clean": "rimraf dist",
		"build": "npm run clean && tsup",
		"test": "vitest --typecheck",
		"test-types": "tsc -p tsconfig.json --noEmit",
		"prepack": "npm run build"
	},
	"repository": {
		"type": "git",
		"url": "git+https://github.com/tiged/tiged.git"
	},
	"keywords": [
		"scaffolding",
		"template",
		"git"
	],
	"author": "tiged",
	"license": "MIT",
	"bugs": {
		"url": "https://github.com/tiged/tiged/issues"
	},
	"homepage": "https://github.com/tiged/tiged#readme",
	"dependencies": {
		"colorette": "2.0.20",
		"enquirer": "2.4.1",
		"fs-extra": "11.2.0",
		"fuzzysearch": "1.0.3",
		"https-proxy-agent": "7.0.5",
		"mri": "1.2.0",
		"rimraf": "6.0.1",
		"tar": "7.4.3",
		"tiny-glob": "0.2.9"
	},
	"devDependencies": {
		"@eslint/js": "9.9.1",
		"@types/eslint__js": "8.42.3",
		"@types/eslint-config-prettier": "6.11.3",
		"@types/fs-extra": "11.0.4",
		"@types/fuzzysearch": "1.0.2",
		"@types/node": "20.14.6",
		"del-cli": "3.0.1",
		"eslint": "9.9.1",
		"eslint-config-prettier": "9.1.0",
		"husky": "5.0.9",
		"lint-staged": "10.5.4",
<<<<<<< HEAD
		"prettier": "3.3.2",
		"tsup": "8.2.4",
		"tsx": "4.15.6",
		"typescript": "5.5.4",
		"typescript-eslint": "7.13.1",
=======
		"prettier": "3.3.3",
		"tsup": "8.1.0",
		"tsx": "4.15.6",
		"typescript": "5.4.5",
		"typescript-eslint": "8.2.0",
>>>>>>> 7e26e7d7
		"vite-tsconfig-paths": "4.3.2",
		"vitest": "1.6.0"
	},
	"sideEffects": false,
	"files": [
		"src",
		"dist",
		"help.md"
	],
	"husky": {
		"hooks": {
			"pre-commit": "lint-staged"
		}
	},
	"lint-staged": {
		"*.{js}": [
			"eslint --fix",
			"git add"
		],
		"*.{ts, js, json, yml, md}": [
			"prettier --write",
			"git add"
		]
	}
}<|MERGE_RESOLUTION|>--- conflicted
+++ resolved
@@ -74,19 +74,11 @@
 		"eslint-config-prettier": "9.1.0",
 		"husky": "5.0.9",
 		"lint-staged": "10.5.4",
-<<<<<<< HEAD
-		"prettier": "3.3.2",
+		"prettier": "3.3.3",
 		"tsup": "8.2.4",
 		"tsx": "4.15.6",
 		"typescript": "5.5.4",
-		"typescript-eslint": "7.13.1",
-=======
-		"prettier": "3.3.3",
-		"tsup": "8.1.0",
-		"tsx": "4.15.6",
-		"typescript": "5.4.5",
 		"typescript-eslint": "8.2.0",
->>>>>>> 7e26e7d7
 		"vite-tsconfig-paths": "4.3.2",
 		"vitest": "1.6.0"
 	},
