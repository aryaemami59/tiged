{
	"name": "tiged",
	"version": "2.12.7",
	"engines": {
		"node": ">=8.0.0"
	},
	"description": "Straightforward project scaffolding",
	"main": "dist/index.js",
	"types": "dist/index.d.ts",
	"module": "dist/index.mjs",
	"exports": {
		"./package.json": "./package.json",
		".": {
			"import": {
				"types": "./dist/index.d.mts",
				"default": "./dist/index.mjs"
			},
			"default": {
				"types": "./dist/index.d.ts",
				"default": "./dist/index.js"
			}
		}
	},
	"bin": {
		"degit": "dist/bin.js",
		"tiged": "dist/bin.mjs"
	},
	"scripts": {
		"lint": "eslint --color .",
		"lint:fix": "eslint --color . --fix",
		"format": "prettier --write .",
		"format:check": "prettier --check .",
		"clean": "rimraf dist",
		"build": "npm run clean && tsup",
		"test": "vitest --typecheck",
		"test-types": "tsc -p tsconfig.json --noEmit",
		"prepack": "npm run build"
	},
	"repository": {
		"type": "git",
		"url": "git+https://github.com/tiged/tiged.git"
	},
	"keywords": [
		"scaffolding",
		"template",
		"git"
	],
	"author": "tiged",
	"license": "MIT",
	"bugs": {
		"url": "https://github.com/tiged/tiged/issues"
	},
	"homepage": "https://github.com/tiged/tiged#readme",
	"dependencies": {
		"colorette": "2.0.20",
		"enquirer": "2.4.1",
		"fs-extra": "11.2.0",
		"fuzzysearch": "1.0.3",
		"https-proxy-agent": "7.0.5",
		"mri": "1.2.0",
		"rimraf": "6.0.1",
		"tar": "7.4.3",
		"tiny-glob": "0.2.9"
	},
	"devDependencies": {
		"@eslint/js": "9.9.1",
		"@types/eslint__js": "8.42.3",
		"@types/eslint-config-prettier": "6.11.3",
		"@types/fs-extra": "11.0.4",
		"@types/fuzzysearch": "1.0.2",
		"@types/node": "22.5.0",
<<<<<<< HEAD
		"del-cli": "3.0.1",
		"eslint": "8.57.0",
=======
		"eslint": "9.9.1",
>>>>>>> 8256b70d
		"eslint-config-prettier": "9.1.0",
		"husky": "5.0.9",
		"lint-staged": "10.5.4",
<<<<<<< HEAD
		"prettier": "3.3.2",
		"tsup": "8.2.4",
		"tsx": "4.17.0",
		"typescript": "5.5.4",
		"typescript-eslint": "7.13.1",
=======
		"prettier": "3.3.3",
		"tsup": "8.1.0",
		"tsx": "4.19.0",
		"typescript": "5.4.5",
		"typescript-eslint": "8.2.0",
>>>>>>> 8256b70d
		"vite-tsconfig-paths": "5.0.1",
		"vitest": "2.0.5"
	},
	"sideEffects": false,
	"files": [
		"src",
		"dist",
		"help.md"
	],
	"husky": {
		"hooks": {
			"pre-commit": "lint-staged"
		}
	},
	"lint-staged": {
		"*.{js}": [
			"eslint --fix",
			"git add"
		],
		"*.{ts, js, json, yml, md}": [
			"prettier --write",
			"git add"
		]
	}
}<|MERGE_RESOLUTION|>--- conflicted
+++ resolved
@@ -69,28 +69,15 @@
 		"@types/fs-extra": "11.0.4",
 		"@types/fuzzysearch": "1.0.2",
 		"@types/node": "22.5.0",
-<<<<<<< HEAD
-		"del-cli": "3.0.1",
-		"eslint": "8.57.0",
-=======
 		"eslint": "9.9.1",
->>>>>>> 8256b70d
 		"eslint-config-prettier": "9.1.0",
 		"husky": "5.0.9",
 		"lint-staged": "10.5.4",
-<<<<<<< HEAD
-		"prettier": "3.3.2",
+		"prettier": "3.3.3",
 		"tsup": "8.2.4",
-		"tsx": "4.17.0",
+		"tsx": "4.19.0",
 		"typescript": "5.5.4",
-		"typescript-eslint": "7.13.1",
-=======
-		"prettier": "3.3.3",
-		"tsup": "8.1.0",
-		"tsx": "4.19.0",
-		"typescript": "5.4.5",
 		"typescript-eslint": "8.2.0",
->>>>>>> 8256b70d
 		"vite-tsconfig-paths": "5.0.1",
 		"vitest": "2.0.5"
 	},
