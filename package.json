--- conflicted
+++ resolved
@@ -59,33 +59,17 @@
 		"https-proxy-agent": "7.0.4",
 		"mri": "1.2.0",
 		"rimraf": "5.0.5",
-<<<<<<< HEAD
-		"tar": "7.0.0",
-		"tiny-glob": "0.2.9"
-	},
-	"devDependencies": {
-		"@eslint/js": "9.0.0",
-=======
 		"tar": "7.0.1",
 		"tiny-glob": "0.2.9"
 	},
 	"devDependencies": {
 		"@eslint/js": "9.1.1",
->>>>>>> 29d13ab2
 		"@types/eslint__js": "8.42.3",
 		"@types/eslint-config-prettier": "6.11.3",
 		"@types/fs-extra": "11.0.4",
 		"@types/fuzzysearch": "1.0.2",
-<<<<<<< HEAD
-		"@types/node": "20.12.6",
-		"@types/tar": "6.1.12",
-		"@typescript-eslint/eslint-plugin": "7.6.0",
-		"@typescript-eslint/parser": "7.6.0",
-		"del-cli": "5.1.0",
-=======
 		"@types/node": "20.12.7",
 		"del-cli": "3.0.1",
->>>>>>> 29d13ab2
 		"eslint": "8.57.0",
 		"eslint-config-prettier": "9.1.0",
 		"eslint-plugin-import": "2.29.1",
