{
	"name": "tiged",
	"version": "2.12.7",
	"engines": {
		"node": ">=8.0.0"
	},
	"description": "Straightforward project scaffolding",
	"main": "dist/index.js",
	"types": "dist/index.d.ts",
	"module": "dist/index.mjs",
	"exports": {
		"./package.json": "./package.json",
		".": {
			"import": {
				"types": "./dist/index.d.mts",
				"default": "./dist/index.mjs"
			},
			"require": {
				"types": "./dist/index.d.ts",
				"default": "./dist/index.js"
			}
		}
	},
	"bin": {
		"degit": "dist/bin.js",
		"tiged": "dist/bin.mjs"
	},
	"scripts": {
		"lint": "eslint --color .",
		"lint:fix": "eslint --color . --fix",
		"format": "prettier --write .",
		"format:check": "prettier --check .",
		"clean": "rimraf dist",
		"build": "npm run clean && tsup && chmod +x dist/bin.mjs",
		"test": "vitest --typecheck",
		"test-types": "tsc -p tsconfig.json --noEmit",
		"prepack": "npm run build"
	},
	"repository": {
		"type": "git",
		"url": "git+https://github.com/tiged/tiged.git"
	},
	"keywords": [
		"scaffolding",
		"template",
		"git"
	],
	"author": "tiged",
	"license": "MIT",
	"bugs": {
		"url": "https://github.com/tiged/tiged/issues"
	},
	"homepage": "https://github.com/tiged/tiged#readme",
	"dependencies": {
		"colorette": "2.0.20",
		"enquirer": "2.3.6",
		"fs-extra": "10.1.0",
		"fuzzysearch": "1.0.3",
		"https-proxy-agent": "5.0.0",
		"mri": "1.2.0",
		"rimraf": "5.0.5",
		"tar": "^6.1.11",
		"tiny-glob": "0.2.8"
	},
	"devDependencies": {
		"@eslint/js": "8.57.0",
		"@types/eslint__js": "8.42.3",
		"@types/eslint-config-prettier": "6.11.3",
		"@types/fs-extra": "11.0.4",
		"@types/fuzzysearch": "1.0.2",
		"@types/node": "20.11.30",
		"@types/tar": "6.1.11",
<<<<<<< HEAD
		"@typescript-eslint/eslint-plugin": "7.4.0",
		"@typescript-eslint/parser": "7.4.0",
=======
		"@typescript-eslint/eslint-plugin": "7.5.0",
		"@typescript-eslint/parser": "7.5.0",
>>>>>>> 6a140d48
		"del-cli": "3.0.1",
		"eslint": "8.57.0",
		"eslint-config-prettier": "9.1.0",
		"eslint-plugin-import": "2.29.1",
		"husky": "5.0.9",
		"lint-staged": "10.5.4",
		"prettier": "3.2.5",
		"tsup": "8.0.2",
		"tsx": "4.7.1",
		"typescript": "5.4.3",
<<<<<<< HEAD
		"typescript-eslint": "7.4.0",
=======
		"typescript-eslint": "7.5.0",
>>>>>>> 6a140d48
		"vite-tsconfig-paths": "4.3.2",
		"vitest": "1.4.0"
	},
	"files": [
		"src",
		"dist",
		"help.md"
	],
	"husky": {
		"hooks": {
			"pre-commit": "lint-staged"
		}
	},
	"lint-staged": {
		"*.{js}": [
			"eslint --fix",
			"git add"
		],
		"*.{js, json, yml, md}": [
			"prettier --write",
			"git add"
		]
	}
}<|MERGE_RESOLUTION|>--- conflicted
+++ resolved
@@ -70,13 +70,8 @@
 		"@types/fuzzysearch": "1.0.2",
 		"@types/node": "20.11.30",
 		"@types/tar": "6.1.11",
-<<<<<<< HEAD
-		"@typescript-eslint/eslint-plugin": "7.4.0",
-		"@typescript-eslint/parser": "7.4.0",
-=======
 		"@typescript-eslint/eslint-plugin": "7.5.0",
 		"@typescript-eslint/parser": "7.5.0",
->>>>>>> 6a140d48
 		"del-cli": "3.0.1",
 		"eslint": "8.57.0",
 		"eslint-config-prettier": "9.1.0",
@@ -87,11 +82,7 @@
 		"tsup": "8.0.2",
 		"tsx": "4.7.1",
 		"typescript": "5.4.3",
-<<<<<<< HEAD
-		"typescript-eslint": "7.4.0",
-=======
 		"typescript-eslint": "7.5.0",
->>>>>>> 6a140d48
 		"vite-tsconfig-paths": "4.3.2",
 		"vitest": "1.4.0"
 	},
