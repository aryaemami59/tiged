--- conflicted
+++ resolved
@@ -85,11 +85,7 @@
 		"prettier": "3.2.5",
 		"tsup": "8.0.2",
 		"tsx": "4.7.1",
-<<<<<<< HEAD
-		"typescript": "5.4.2",
-=======
 		"typescript": "5.4.3",
->>>>>>> 6fafce44
 		"typescript-eslint": "7.3.1",
 		"vite-tsconfig-paths": "4.3.2",
 		"vitest": "1.4.0"
