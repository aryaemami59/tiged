--- conflicted
+++ resolved
@@ -2,11 +2,9 @@
 
 ## 3.0.0
 
-<<<<<<< HEAD
 - Fix CI tests ([#108](https://github.com/tiged/tiged/pull/108))
-=======
+
 - Migrate to `typescript-eslint` v8 ([#105](https://github.com/tiged/tiged/pull/105))
->>>>>>> 7e26e7d7
 
 - Rename degit references to tiged ([#102](https://github.com/tiged/tiged/pull/102))
 
