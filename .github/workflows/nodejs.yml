name: Node.js CI

on: [push, pull_request]

jobs:
  lint:
    name: Check lint and formatting
    runs-on: ubuntu-latest
    steps:
      - name: Checkout repository
        uses: actions/checkout@v4

      - name: Setup Node.js
        uses: actions/setup-node@v4
        with:
          node-version: 20.x
          check-latest: true
          cache: 'npm'

      - name: Install dependencies
        run: npm install

      - name: Lint files
        run: npm run lint

      - name: Check formatting
        run: npm run format:check

      - name: Test types
        run: npm run test-types

      - name: Did we fail?
        if: failure()
        run: ls -R

  build:
    runs-on: ${{ matrix.os }}
    name: Build artifact for ${{ matrix.os }} with Node.js ${{ matrix.node-version }}
    outputs:
      artifact: ${{ steps.pack.outputs.tarball }}

    strategy:
      fail-fast: false
      matrix:
        node-version: [20.x]
        os: [ubuntu-latest]

    steps:
      - name: Checkout repository
        uses: actions/checkout@v4

      - name: Setup Node.js ${{ matrix.node-version }}
        uses: actions/setup-node@v4
        with:
          node-version: ${{ matrix.node-version }}
          check-latest: true
          cache: 'npm'

      - name: Install dependencies
        run: npm install

      - name: Pack
        id: pack
<<<<<<< HEAD
        run: echo "tarball=$(npm pack | tail -n1)" >> $GITHUB_OUTPUT
=======
        run: |
          echo "tarball=$(npm pack | tail -n1)" >> $GITHUB_OUTPUT
>>>>>>> e76badec

      - name: Upload artifact
        uses: actions/upload-artifact@v4
        id: artifact-upload-step
        with:
          name: artifact
          path: ./*.tgz

      - name: Did we fail?
        if: failure()
        run: ls -R

  test:
    name: Test final build artifact with Node.js ${{ matrix.node-version }} on ${{ matrix.os }}
    needs: [build]
    runs-on: ${{ matrix.os }}
    strategy:
      fail-fast: false
      matrix:
        node-version: [18.x, 20.x]
        os: [windows-latest, ubuntu-latest, macos-latest]

    steps:
      - name: Checkout repository
        uses: actions/checkout@v4

      - name: Setup Node.js ${{ matrix.node-version }}
        uses: actions/setup-node@v4
        with:
          node-version: ${{ matrix.node-version }}
          check-latest: true
          cache: 'npm'

      - name: Download artifact
        id: download-artifact
        uses: actions/download-artifact@v4
        with:
          path: ./
          name: artifact

      - name: Install dependencies
        run: npm install

      - name: Install build artifact
        run: npm install ${{ needs.build.outputs.artifact }}

      - name: Erase TSConfig path aliases
        run: npx tsx scripts/eraseTSConfigPaths.mts

      - name: Run tests
        run: npm test

      - name: Did we fail?
        if: failure()
        run: ls -R<|MERGE_RESOLUTION|>--- conflicted
+++ resolved
@@ -61,12 +61,8 @@
 
       - name: Pack
         id: pack
-<<<<<<< HEAD
-        run: echo "tarball=$(npm pack | tail -n1)" >> $GITHUB_OUTPUT
-=======
         run: |
           echo "tarball=$(npm pack | tail -n1)" >> $GITHUB_OUTPUT
->>>>>>> e76badec
 
       - name: Upload artifact
         uses: actions/upload-artifact@v4
