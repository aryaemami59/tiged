import fs from 'fs';
import path from 'path';
import https from 'https';
import child_process from 'child_process';
<<<<<<< HEAD
import { rimrafSync, copydirSync } from 'sander';

const tmpDirName = 'tmp';
const degitConfigName = 'degit.json';

export { degitConfigName };
=======
import URL from 'url';
import httpsProxyAgent from 'https-proxy-agent';
>>>>>>> 116b1d3c

export class DegitError extends Error {
	constructor(message, opts) {
		super(message);
		Object.assign(this, opts);
	}
}

export function tryRequire(file, opts) {
	try {
		if (opts && opts.clearCache === true) {
			delete require.cache[require.resolve(file)];
		}
		return require(file);
	} catch (err) {
		return null;
	}
}

export function exec(command) {
	return new Promise((fulfil, reject) => {
		child_process.exec(command, (err, stdout, stderr) => {
			if (err) {
				reject(err);
				return;
			}

			fulfil({ stdout, stderr });
		});
	});
}

export function mkdirp(dir) {
	const parent = path.dirname(dir);
	if (parent === dir) return;

	mkdirp(parent);

	try {
		fs.mkdirSync(dir);
	} catch (err) {
		if (err.code !== 'EEXIST') throw err;
	}
}

export function fetch(url, dest, proxy) {
	return new Promise((fulfil, reject) => {
<<<<<<< HEAD
		https
			.get(url, response => {
				const code = response.statusCode;
				if (code >= 400) {
					reject({ code, message: response.statusMessage });
				} else if (code >= 300) {
					fetch(response.headers.location, dest).then(fulfil, reject);
				} else {
					response
						.pipe(fs.createWriteStream(dest))
						.on('finish', () => fulfil())
						.on('error', reject);
				}
			})
			.on('error', reject);
	});
}

export function stashFiles(dir, dest) {
	const tmpDir = path.join(dir, tmpDirName);
	rimrafSync(tmpDir);
	mkdirp(tmpDir);
	fs.readdirSync(dest).forEach(file => {
		const filePath = path.join(dest, file);
		const targetPath = path.join(tmpDir, file);
		const isDir = fs.lstatSync(filePath).isDirectory();
		if (isDir) {
			copydirSync(filePath).to(targetPath);
			rimrafSync(filePath);
		} else {
			fs.copyFileSync(filePath, targetPath);
			fs.unlinkSync(filePath);
		}
	});
}

export function unstashFiles(dir, dest) {
	const tmpDir = path.join(dir, tmpDirName);
	fs.readdirSync(tmpDir).forEach(filename => {
		const tmpFile = path.join(tmpDir, filename);
		const targetPath = path.join(dest, filename);
		const isDir = fs.lstatSync(tmpFile).isDirectory();
		if (isDir) {
			copydirSync(tmpFile).to(targetPath);
			rimrafSync(tmpFile);
		} else {
			if (filename !== 'degit.json') {
				fs.copyFileSync(tmpFile, targetPath);
=======

		let options = url;

		if (proxy) {
			const parsedUrl = URL.parse(url);
			options = {
				hostname: parsedUrl.host,
				path: parsedUrl.path,
				agent: new httpsProxyAgent(proxy)
			};
		}

		https.get(options, response => {
			const code = response.statusCode;
			if (code >= 400) {
				reject({ code, message: response.statusMessage });
			} else if (code >= 300) {
				fetch(response.headers.location, dest, proxy).then(fulfil, reject);
			} else {
				response.pipe(fs.createWriteStream(dest))
					.on('finish', () => fulfil())
					.on('error', reject);
>>>>>>> 116b1d3c
			}
			fs.unlinkSync(tmpFile);
		}
	});
	rimrafSync(tmpDir);
}<|MERGE_RESOLUTION|>--- conflicted
+++ resolved
@@ -2,17 +2,14 @@
 import path from 'path';
 import https from 'https';
 import child_process from 'child_process';
-<<<<<<< HEAD
+import URL from 'url';
+import Agent from 'https-proxy-agent';
 import { rimrafSync, copydirSync } from 'sander';
 
 const tmpDirName = 'tmp';
 const degitConfigName = 'degit.json';
 
 export { degitConfigName };
-=======
-import URL from 'url';
-import httpsProxyAgent from 'https-proxy-agent';
->>>>>>> 116b1d3c
 
 export class DegitError extends Error {
 	constructor(message, opts) {
@@ -60,14 +57,24 @@
 
 export function fetch(url, dest, proxy) {
 	return new Promise((fulfil, reject) => {
-<<<<<<< HEAD
+		let options = url;
+
+		if (proxy) {
+			const parsedUrl = URL.parse(url);
+			options = {
+				hostname: parsedUrl.host,
+				path: parsedUrl.path,
+				agent: new Agent(proxy),
+			};
+		}
+
 		https
-			.get(url, response => {
+			.get(options, response => {
 				const code = response.statusCode;
 				if (code >= 400) {
 					reject({ code, message: response.statusMessage });
 				} else if (code >= 300) {
-					fetch(response.headers.location, dest).then(fulfil, reject);
+					fetch(response.headers.location, dest, proxy).then(fulfil, reject);
 				} else {
 					response
 						.pipe(fs.createWriteStream(dest))
@@ -109,30 +116,6 @@
 		} else {
 			if (filename !== 'degit.json') {
 				fs.copyFileSync(tmpFile, targetPath);
-=======
-
-		let options = url;
-
-		if (proxy) {
-			const parsedUrl = URL.parse(url);
-			options = {
-				hostname: parsedUrl.host,
-				path: parsedUrl.path,
-				agent: new httpsProxyAgent(proxy)
-			};
-		}
-
-		https.get(options, response => {
-			const code = response.statusCode;
-			if (code >= 400) {
-				reject({ code, message: response.statusMessage });
-			} else if (code >= 300) {
-				fetch(response.headers.location, dest, proxy).then(fulfil, reject);
-			} else {
-				response.pipe(fs.createWriteStream(dest))
-					.on('finish', () => fulfil())
-					.on('error', reject);
->>>>>>> 116b1d3c
 			}
 			fs.unlinkSync(tmpFile);
 		}
