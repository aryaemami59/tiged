import fs from 'fs';
import path from 'path';
import { bold, underline, cyan, magenta, red } from 'colorette';
import mri from 'mri';
import glob from 'tiny-glob/sync.js';
import fuzzysearch from 'fuzzysearch';
import enquirer from 'enquirer';
import degit from './index.js';
import { tryRequire, base } from './utils.js';

const args = mri(process.argv.slice(2), {
	alias: {
		f: 'force',
		c: 'cache',
		v: 'verbose',
		m: 'mode'
	},
	boolean: ['force', 'cache', 'verbose']
});

const [src, dest = '.'] = args._;

async function main() {
	if (args.help) {
		const help = fs
<<<<<<< HEAD
			.readFileSync(path.join(__dirname, '..', 'help.md'), 'utf-8')
			.replace(/^(\s*)#+ (.+)/gm, (m, s, _) => s + chalk.bold(_))
			.replace(/_([^_]+)_/g, (m, _) => chalk.underline(_))
			.replace(/`([^`]+)`/g, (m, _) => chalk.cyan(_));
=======
			.readFileSync(path.join(__dirname, 'help.md'), 'utf-8')
			.replace(/^(\s*)#+ (.+)/gm, (m, s, _) => s + bold(_))
			.replace(/_([^_]+)_/g, (m, _) => underline(_))
			.replace(/`([^`]+)`/g, (m, _) => cyan(_));
>>>>>>> aab446a5

		process.stdout.write(`\n${help}\n`);
	} else if (!src) {
		// interactive mode

		const accessLookup = new Map();

		glob(`**/access.json`, { cwd: base }).forEach(file => {
			const [host, user, repo] = file.split(path.sep);

			const json = fs.readFileSync(`${base}/${file}`, 'utf-8');
			const logs = JSON.parse(json);

			Object.entries(logs).forEach(([ref, timestamp]) => {
				const id = `${host}:${user}/${repo}#${ref}`;
				accessLookup.set(id, new Date(timestamp).getTime());
			});
		});

		const getChoice = file => {
			const [host, user, repo] = file.split(path.sep);

			return Object.entries(tryRequire(`${base}/${file}`)).map(
				([ref, hash]) => ({
					name: hash,
					message: `${host}:${user}/${repo}#${ref}`,
					value: `${host}:${user}/${repo}#${ref}`
				})
			);
		};

		const choices = glob(`**/map.json`, { cwd: base })
			.map(getChoice)
			.reduce(
				(accumulator, currentValue) => accumulator.concat(currentValue),
				[]
			)
			.sort((a, b) => {
				const aTime = accessLookup.get(a.value) || 0;
				const bTime = accessLookup.get(b.value) || 0;

				return bTime - aTime;
			});

		const options = await enquirer.prompt([
			{
				type: 'autocomplete',
				name: 'src',
				message: 'Repo to clone?',
				suggest: (input, choices) =>
					choices.filter(({ value }) => fuzzysearch(input, value)),
				choices
			},
			{
				type: 'input',
				name: 'dest',
				message: 'Destination directory?',
				initial: '.'
			},
			{
				type: 'toggle',
				name: 'cache',
				message: 'Use cached version?'
			}
		]);

		const empty =
			!fs.existsSync(options.dest) || fs.readdirSync(options.dest).length === 0;

		if (!empty) {
			const { force } = await enquirer.prompt([
				{
					type: 'toggle',
					name: 'force',
					message: 'Overwrite existing files?'
				}
			]);

			if (!force) {
				console.error(magenta(`! Directory not empty — aborting`));
				return;
			}
		}

		run(options.src, options.dest, {
			force: true,
			cache: options.cache
		});
	} else {
		run(src, dest, args);
	}
}

function run(src, dest, args) {
	const d = degit(src, args);

	d.on('info', event => {
		console.error(cyan(`> ${event.message.replace('options.', '--')}`));
	});

	d.on('warn', event => {
		console.error(magenta(`! ${event.message.replace('options.', '--')}`));
	});

	d.clone(dest).catch(err => {
		console.error(red(`! ${err.message.replace('options.', '--')}`));
		process.exit(1);
	});
}

main();<|MERGE_RESOLUTION|>--- conflicted
+++ resolved
@@ -23,17 +23,10 @@
 async function main() {
 	if (args.help) {
 		const help = fs
-<<<<<<< HEAD
 			.readFileSync(path.join(__dirname, '..', 'help.md'), 'utf-8')
-			.replace(/^(\s*)#+ (.+)/gm, (m, s, _) => s + chalk.bold(_))
-			.replace(/_([^_]+)_/g, (m, _) => chalk.underline(_))
-			.replace(/`([^`]+)`/g, (m, _) => chalk.cyan(_));
-=======
-			.readFileSync(path.join(__dirname, 'help.md'), 'utf-8')
 			.replace(/^(\s*)#+ (.+)/gm, (m, s, _) => s + bold(_))
 			.replace(/_([^_]+)_/g, (m, _) => underline(_))
 			.replace(/`([^`]+)`/g, (m, _) => cyan(_));
->>>>>>> aab446a5
 
 		process.stdout.write(`\n${help}\n`);
 	} else if (!src) {
