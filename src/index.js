--- conflicted
+++ resolved
@@ -316,10 +316,6 @@
 	}
 
 	async _cloneWithGit(dir, dest) {
-<<<<<<< HEAD
-		await exec(`git clone --depth 1 ${this.repo.ssh} ${dest}`);
-		rimrafSync(path.resolve(dest, '.git'));
-=======
 		const branch = this.repo.ref ? `-b ${this.repo.ref}` : '';
 		if (this.repo.subdir) {
 			const tempDir = fs.mkdtempSync(`${dest}/.degit`);
@@ -336,7 +332,6 @@
 			await exec(`git clone --depth 1 ${branch} ${this.repo.ssh} ${dest}`);
 			rimrafSync(path.resolve(dest, '.git'));
 		}
->>>>>>> 0e950b3a
 	}
 }
 
