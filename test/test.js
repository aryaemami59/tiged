require('source-map-support').install();

const fs = require('fs');
const path = require('path');
const glob = require('glob');
const rimraf = require('rimraf').sync;
const assert = require('assert');
const child_process = require('child_process');

const degit = require('../index.js');
const degitPath = path.resolve('bin.js');

const timeout = 30000;

function exec(cmd) {
	return new Promise((fulfil, reject) => {
		child_process.exec(cmd, (err, stdout, stderr) => {
			if (err) return reject(err);
			console.log(stdout);
			console.error(stderr);
			fulfil();
		});
	});
}

<<<<<<< HEAD
describe('degit', function() {
	this.timeout(timeout);
=======
describe('degit', () => {
	beforeEach(function() {
		// CI takes a while to churn through these.
		this.timeout(7500);
	});
>>>>>>> 7594d569

	function compare(dir, files) {
		const expected = glob.sync('**', { cwd: dir });
		assert.deepEqual(Object.keys(files).sort(), expected.sort());

		expected.forEach(file => {
			if (!fs.lstatSync(`${dir}/${file}`).isDirectory()) {
				assert.equal(files[file].trim(), read(`${dir}/${file}`).trim());
			}
		});
	}

	beforeEach(async () => await rimraf('.tmp'));
	afterEach(async () => await rimraf('.tmp'));

	describe('github', () => {
		[
			'mhkeller/degit-test-repo-compose',
			'Rich-Harris/degit-test-repo',
			'github:Rich-Harris/degit-test-repo',
			'git@github.com:Rich-Harris/degit-test-repo',
			'https://github.com/Rich-Harris/degit-test-repo.git'
		].forEach(src => {
			it(src, async () => {
				await exec(`node ${degitPath} ${src} .tmp/test-repo -v`);
				compare(`.tmp/test-repo`, {
					'file.txt': 'hello from github!',
					subdir: null,
					'subdir/file.txt': 'hello from a subdirectory!'
				});
			});
		});
	});

	describe('gitlab', () => {
		[
			'gitlab:Rich-Harris/degit-test-repo',
			'git@gitlab.com:Rich-Harris/degit-test-repo',
			'https://gitlab.com/Rich-Harris/degit-test-repo.git'
		].forEach(src => {
			it(src, async () => {
				await exec(`node ${degitPath} ${src} .tmp/test-repo -v`);
				compare(`.tmp/test-repo`, {
					'file.txt': 'hello from gitlab!'
				});
			});
		});
	});

	describe('bitbucket', () => {
		[
			'bitbucket:Rich_Harris/degit-test-repo',
			'git@bitbucket.org:Rich_Harris/degit-test-repo',
			'https://bitbucket.org/Rich_Harris/degit-test-repo.git'
		].forEach(src => {
			it(src, async () => {
				await exec(`node ${degitPath} ${src} .tmp/test-repo -v`);
				compare(`.tmp/test-repo`, {
					'file.txt': 'hello from bitbucket'
				});
			});
		});
	});

	describe('Sourcehut', () => {
		[
			'git.sr.ht/~satotake/degit-test-repo',
			'https://git.sr.ht/~satotake/degit-test-repo',
			'git@git.sr.ht:~satotake/degit-test-repo'
		].forEach(src => {
			it(src, async () => {
				await exec(`node ${degitPath} ${src} .tmp/test-repo -v`);
				compare(`.tmp/test-repo`, {
					'file.txt': 'hello from sourcehut!'
				});
			});
		});
	});

	describe('Subdirectories', () => {
		[
			'Rich-Harris/degit-test-repo/subdir',
			'github:Rich-Harris/degit-test-repo/subdir',
			'git@github.com:Rich-Harris/degit-test-repo/subdir',
			'https://github.com/Rich-Harris/degit-test-repo.git/subdir'
		].forEach(src => {
			it(src, async () => {
				await exec(`node ${degitPath} ${src} .tmp/test-repo -v`);
				compare(`.tmp/test-repo`, {
					'file.txt': 'hello from a subdirectory!'
				});
			});
		});
	});

	describe('non-empty directories', () => {
		it('fails without --force', async () => {
			let succeeded;

			try {
				await exec(`mkdir -p .tmp/test-repo`);
				await exec(`echo "not empty" > .tmp/test-repo/file.txt`);
				await exec(
					`node ${degitPath} Rich-Harris/degit-test-repo .tmp/test-repo -v`
				);
				succeeded = true;
			} catch (err) {
				assert.ok(/destination directory is not empty/.test(err.message));
			}

			assert.ok(!succeeded);
		});

		it('succeeds with --force', async () => {
			await exec(
				`node ${degitPath} Rich-Harris/degit-test-repo .tmp/test-repo -fv`
			);
		});
	});

	describe('command line arguments', () => {
		it('allows flags wherever', async () => {
			await exec(
				`node ${degitPath} -v Rich-Harris/degit-test-repo .tmp/test-repo`
			);
			compare(`.tmp/test-repo`, {
				'file.txt': 'hello from github!',
				subdir: null,
				'subdir/file.txt': 'hello from a subdirectory!'
			});
		});
	});

	describe('api', () => {
		it('is usable from node scripts', async () => {
			await degit('Rich-Harris/degit-test-repo', { force: true }).clone(
				'.tmp/test-repo'
			);

			compare(`.tmp/test-repo`, {
				'file.txt': 'hello from github!',
				subdir: null,
				'subdir/file.txt': 'hello from a subdirectory!'
			});
		});
	});

	describe('actions', () => {
		it('removes specified file', async () => {
			await exec(
				`node ${degitPath} -v mhkeller/degit-test-repo-remove-only .tmp/test-repo`
			);
			compare(`.tmp/test-repo`, {});
		});

		it('clones repo and removes specified file', async () => {
			await exec(
				`node ${degitPath} -v mhkeller/degit-test-repo-remove .tmp/test-repo`
			);
			compare(`.tmp/test-repo`, {
				'other.txt': 'hello from github!',
				subdir: null,
				'subdir/file.txt': 'hello from a subdirectory!'
			});
		});

		it('removes and adds nested files', async () => {
			await rimraf('.tmp');

			await exec(
				`node ${degitPath} -v mhkeller/degit-test-repo-nested-actions .tmp/test-repo`
			);
			compare(`.tmp/test-repo`, {
				dir: null,
				folder: null,
				subdir: null,
				'folder/file.txt': 'hello from clobber file!',
				'folder/other.txt': 'hello from other file!',
				'subdir/file.txt': 'hello from a subdirectory!'
			});
		});
	});

	describe('git mode', () => {
		it('is able to clone correctly using git mode', async () => {
			await rimraf('.tmp');

			await exec(`node ${degitPath} --mode=git https://github.com/Rich-Harris/degit-test-repo.git .tmp/test-repo`);
			compare('.tmp/test-repo', {
				'file.txt': 'hello from github!'
			});
		});
	});
});

function read(file) {
	return fs.readFileSync(file, 'utf-8');
}<|MERGE_RESOLUTION|>--- conflicted
+++ resolved
@@ -23,16 +23,8 @@
 	});
 }
 
-<<<<<<< HEAD
 describe('degit', function() {
 	this.timeout(timeout);
-=======
-describe('degit', () => {
-	beforeEach(function() {
-		// CI takes a while to churn through these.
-		this.timeout(7500);
-	});
->>>>>>> 7594d569
 
 	function compare(dir, files) {
 		const expected = glob.sync('**', { cwd: dir });
@@ -220,9 +212,11 @@
 		it('is able to clone correctly using git mode', async () => {
 			await rimraf('.tmp');
 
-			await exec(`node ${degitPath} --mode=git https://github.com/Rich-Harris/degit-test-repo.git .tmp/test-repo`);
+			await exec(
+				`node ${degitPath} --mode=git https://github.com/Rich-Harris/degit-test-repo-private.git .tmp/test-repo`
+			);
 			compare('.tmp/test-repo', {
-				'file.txt': 'hello from github!'
+				'file.txt': 'hello from a private repo!'
 			});
 		});
 	});
