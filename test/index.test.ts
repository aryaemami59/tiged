--- conflicted
+++ resolved
@@ -168,15 +168,10 @@
 			'git@github.com:tiged/tiged-test-repo/subdir',
 			'https://github.com/tiged/tiged-test-repo.git/subdir'
 		])('%s', async src => {
-<<<<<<< HEAD
 			const sanitizedPath = convertSpecialCharsToHyphens(
 				`${src}-${expect.getState().currentTestName}`
 			);
-			await exec(`${degitPath} ${src} .tmp/test-repo-${sanitizedPath} -v`);
-=======
-			const sanitizedPath = convertSpecialCharsToHyphens(src);
-			await exec(`${tigedPath} ${src} .tmp/test-repo-${sanitizedPath} -v`);
->>>>>>> ec1abe59
+			await exec(`${tigedPath} ${src} .tmp/test-repo-${sanitizedPath} -v`);
 			await expect(`.tmp/test-repo-${sanitizedPath}`).toMatchFiles({
 				'file.txt': `hello from a subdirectory!`
 			});
