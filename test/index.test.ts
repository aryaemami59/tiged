import child_process from 'node:child_process';
import fs from 'node:fs/promises';
import path from 'node:path';
import { promisify } from 'node:util';
import { rimraf } from 'rimraf';
import degit from 'tiged';

const exec = promisify(child_process.exec);
const degitPath = process.env.CI
	? 'tiged -D'
	: `node --import=tsx ${path.resolve('src/bin.ts')} -D`;

const timeout = 30_000;

const convertSpecialCharsToHyphens = (str: string) =>
	str.replace(/[^a-zA-Z0-9]+/g, '-');

describe(degit, { timeout }, () => {
	beforeAll(async () => {
		await rimraf('.tmp');
	});

	afterAll(async () => {
		await rimraf('.tmp');
	});

<<<<<<< HEAD
	function compare<T extends Record<string, any>>(dir: string, files: T) {
		const expected = glob('**', { cwd: dir });
		const normalizedPaths = Object.fromEntries(
			Object.entries(files).map(
				([fileName, value]) => [path.join(fileName), value] as const
			)
		);
		expect(Object.keys(normalizedPaths).sort()).toStrictEqual(expected.sort());

		expected.forEach(async file => {
			const filePath = path.resolve(dir, file);

			if (!(await fs.lstat(filePath)).isDirectory()) {
				expect(path.join(normalizedPaths[file]).trim()).toBe(
					(await read(filePath)).trim().replace('\r\n', '\n')
				);
			}
		});
	}

	describe('basic', () => {
		test('simple', async ({ expect, task }) => {
			const src = 'tiged/tiged-test-repo';
			const sanitizedPath = convertSpecialCharsToHyphens(`${src}-${task.name}`);
			await exec(`${degitPath} ${src} .tmp/test-repo-${sanitizedPath} -v`);
			expect(`.tmp/test-repo-${sanitizedPath}`).toMatchFiles({
				'file.txt': 'hello from github!',
				subdir: null,
				'subdir/file.txt': 'hello from a subdirectory!'
			});
		});
	});

	describe('github', () => {
=======
	describe.sequential('github', () => {
>>>>>>> 8ae61d7d
		it.each([
			'tiged/tiged-test-repo-compose',
			'tiged/tiged-test-repo',
			'github:tiged/tiged-test-repo',
			'git@github.com:tiged/tiged-test-repo',
			'https://github.com/tiged/tiged-test-repo.git'
		])('%s', async src => {
			const sanitizedPath = convertSpecialCharsToHyphens(src);
			await exec(`${degitPath} ${src} .tmp/test-repo-${sanitizedPath} -v`);
<<<<<<< HEAD
			expect(`.tmp/test-repo-${sanitizedPath}`).toMatchFiles({
=======
			await expect(`.tmp/test-repo-${sanitizedPath}`).toMatchFiles({
>>>>>>> 8ae61d7d
				'file.txt': 'hello from github!',
				subdir: null,
				'subdir/file.txt': 'hello from a subdirectory!'
			});
		});
	});

	describe.sequential('gitlab', () => {
		it.each([
			'gitlab:nake89/tiged-test-repo',
			'git@gitlab.com:nake89/tiged-test-repo',
			'https://gitlab.com/nake89/tiged-test-repo.git'
		])('%s', async src => {
			const sanitizedPath = convertSpecialCharsToHyphens(src);
			await exec(`${degitPath} ${src} .tmp/test-repo-${sanitizedPath} -v`);
<<<<<<< HEAD
			expect(`.tmp/test-repo-${sanitizedPath}`).toMatchFiles({
=======
			await expect(`.tmp/test-repo-${sanitizedPath}`).toMatchFiles({
>>>>>>> 8ae61d7d
				'file.txt': 'hello from gitlab!'
			});
		});
	});

	describe('gitlab subgroup', () => {
		it('https://gitlab.com/group-test-repo/subgroup-test-repo/test-repo', async ({
			task,
			expect
		}) => {
			const sanitizedPath = convertSpecialCharsToHyphens(task.name);
			await exec(
				`${degitPath} --subgroup ${task.name} .tmp/test-repo-${sanitizedPath} -v`
			);
<<<<<<< HEAD
			expect(`.tmp/test-repo-${sanitizedPath}`).toMatchFiles({
=======
			await expect(`.tmp/test-repo-${sanitizedPath}`).toMatchFiles({
>>>>>>> 8ae61d7d
				'main.tf': 'Subgroup test',
				subdir1: null,
				'subdir1/subdir2': null,
				'subdir1/subdir2/file.txt': "I'm a file."
			});
		});
	});

	describe('gitlab subgroup with subdir', () => {
		it('https://gitlab.com/group-test-repo/subgroup-test-repo/test-repo', async ({
			task,
			expect
		}) => {
			const sanitizedPath = `${convertSpecialCharsToHyphens(task.name)}-0`;
			await exec(
				`${degitPath} --subgroup ${task.name} --sub-directory subdir1 .tmp/test-repo-${sanitizedPath} -v`
			);
<<<<<<< HEAD
			expect(`.tmp/test-repo-${sanitizedPath}`).toMatchFiles({
=======
			await expect(`.tmp/test-repo-${sanitizedPath}`).toMatchFiles({
>>>>>>> 8ae61d7d
				subdir2: null,
				'subdir2/file.txt': "I'm a file."
			});
		});

		it('https://gitlab.com/group-test-repo/subgroup-test-repo/test-repo', async ({
			task,
			expect
		}) => {
			const sanitizedPath = `${convertSpecialCharsToHyphens(task.name)}-1`;
			await exec(
				`${degitPath} --subgroup ${task.name} --sub-directory subdir1/subdir2 .tmp/test-repo-${sanitizedPath} -v`
			);
<<<<<<< HEAD
			expect(`.tmp/test-repo-${sanitizedPath}`).toMatchFiles({
=======
			await expect(`.tmp/test-repo-${sanitizedPath}`).toMatchFiles({
>>>>>>> 8ae61d7d
				'file.txt': "I'm a file."
			});
		});
	});

	describe('bitbucket', () => {
		it.each([
			'bitbucket:nake89/tiged-test-repo',
			'git@bitbucket.org:nake89/tiged-test-repo',
			'https://bitbucket.org/nake89/tiged-test-repo.git'
		])('%s', async src => {
			const sanitizedPath = convertSpecialCharsToHyphens(src);
			await exec(`${degitPath} ${src} .tmp/test-repo-${sanitizedPath} -v`);
<<<<<<< HEAD
			expect(`.tmp/test-repo-${sanitizedPath}`).toMatchFiles({
=======
			await expect(`.tmp/test-repo-${sanitizedPath}`).toMatchFiles({
>>>>>>> 8ae61d7d
				'file.txt': 'hello from bitbucket'
			});
		});
	});

	describe.sequential('Sourcehut', () => {
		it.each([
			'git.sr.ht/~satotake/degit-test-repo',
			'https://git.sr.ht/~satotake/degit-test-repo',
			'git@git.sr.ht:~satotake/degit-test-repo'
		])('%s', async src => {
			const sanitizedPath = convertSpecialCharsToHyphens(src);
			await exec(`${degitPath} ${src} .tmp/test-repo-${sanitizedPath} -v`);
<<<<<<< HEAD
			expect(`.tmp/test-repo-${sanitizedPath}`).toMatchFiles({
=======
			await expect(`.tmp/test-repo-${sanitizedPath}`).toMatchFiles({
>>>>>>> 8ae61d7d
				'file.txt': 'hello from sourcehut!'
			});
		});
	});

	describe('Hugging Face', () => {
		it.each([
			'huggingface:severo/degit-test-repo',
			'git@huggingface.co:severo/degit-test-repo',
			'https://huggingface.co/severo/degit-test-repo.git'
		])('%s', async src => {
			const sanitizedPath = convertSpecialCharsToHyphens(src);
			await exec(`${degitPath} ${src} .tmp/test-repo-${sanitizedPath} -v`);
<<<<<<< HEAD
			expect(`.tmp/test-repo-${sanitizedPath}`).toMatchFiles({
=======
			await expect(`.tmp/test-repo-${sanitizedPath}`).toMatchFiles({
>>>>>>> 8ae61d7d
				'file.txt': 'hello from Hugging Face',
				subdir: null,
				'subdir/file.txt': 'hello from a subdirectory!'
			});
		});
	});

	describe('Subdirectories', () => {
		it.each([
			'tiged/tiged-test-repo/subdir',
			'github:tiged/tiged-test-repo/subdir',
			'git@github.com:tiged/tiged-test-repo/subdir',
			'https://github.com/tiged/tiged-test-repo.git/subdir'
		])('%s', async src => {
			const sanitizedPath = convertSpecialCharsToHyphens(
				`${src}-${expect.getState().currentTestName}`
			);
			await exec(`${degitPath} ${src} .tmp/test-repo-${sanitizedPath} -v`);
<<<<<<< HEAD
			expect(`.tmp/test-repo-${sanitizedPath}`).toMatchFiles({
=======
			await expect(`.tmp/test-repo-${sanitizedPath}`).toMatchFiles({
>>>>>>> 8ae61d7d
				'file.txt': `hello from a subdirectory!`
			});
		});
	});

	describe.sequential('non-empty directories', () => {
		let sanitizedPath: string;
		it('fails without --force', async ({ task, expect }) => {
			sanitizedPath = convertSpecialCharsToHyphens(task.name);
			await fs.mkdir(path.join(`.tmp/test-repo-${sanitizedPath}`), {
				recursive: true
			});
			await exec(`echo "not empty" > .tmp/test-repo-${sanitizedPath}/file.txt`);
			await expect(() =>
				exec(
					`${degitPath} tiged/tiged-test-repo .tmp/test-repo-${sanitizedPath} -v`
				)
			).rejects.toThrowError(/destination directory is not empty/);
		});

<<<<<<< HEAD
		it('succeeds with --force', async () => {
			await exec(
				`${degitPath} tiged/tiged-test-repo .tmp/test-repo-${sanitizedPath} -fv`
			);
=======
		it('succeeds with --force', async ({ expect }) => {
			await expect(
				exec(
					`${degitPath} tiged/tiged-test-repo .tmp/test-repo-${sanitizedPath} -fv`
				)
			).resolves.not.toThrow();
>>>>>>> 8ae61d7d
		});
	});

	describe('command line arguments', () => {
		it('allows flags wherever', async ({ task, expect }) => {
			const sanitizedPath = convertSpecialCharsToHyphens(task.name);
			await exec(
				`${degitPath} -v tiged/tiged-test-repo .tmp/test-repo-${sanitizedPath}`
			);
<<<<<<< HEAD
			expect(`.tmp/test-repo-${sanitizedPath}`).toMatchFiles({
=======
			await expect(`.tmp/test-repo-${sanitizedPath}`).toMatchFiles({
>>>>>>> 8ae61d7d
				'file.txt': 'hello from github!',
				subdir: null,
				'subdir/file.txt': 'hello from a subdirectory!'
			});
		});
	});

	describe('api', () => {
		it('is usable from node scripts', async ({ task, expect }) => {
			const sanitizedPath = convertSpecialCharsToHyphens(task.name);
			await degit('tiged/tiged-test-repo', {
				force: true,
				disableCache: true,
				verbose: true
			}).clone(`.tmp/test-repo-${sanitizedPath}`);

<<<<<<< HEAD
			expect(`.tmp/test-repo-${sanitizedPath}`).toMatchFiles({
=======
			await expect(`.tmp/test-repo-${sanitizedPath}`).toMatchFiles({
>>>>>>> 8ae61d7d
				'file.txt': 'hello from github!',
				subdir: null,
				'subdir/file.txt': 'hello from a subdirectory!'
			});
		});
	});

	describe.concurrent('actions', () => {
		it('removes specified file', async ({ task, expect }) => {
			const sanitizedPath = convertSpecialCharsToHyphens(task.name);
			await exec(
				`${degitPath} -v tiged/tiged-test-repo-remove-only .tmp/test-repo-${sanitizedPath}`
			);
<<<<<<< HEAD
			expect(`.tmp/test-repo-${sanitizedPath}`).toMatchFiles({});
=======
			await expect(`.tmp/test-repo-${sanitizedPath}`).toMatchFiles({});
>>>>>>> 8ae61d7d
		});

		it('clones repo and removes specified file', async ({ task, expect }) => {
			const sanitizedPath = convertSpecialCharsToHyphens(task.name);
			await exec(
				`${degitPath} -v tiged/tiged-test-repo-remove .tmp/test-repo-${sanitizedPath}`
			);
<<<<<<< HEAD
			expect(`.tmp/test-repo-${sanitizedPath}`).toMatchFiles({
=======
			await expect(`.tmp/test-repo-${sanitizedPath}`).toMatchFiles({
>>>>>>> 8ae61d7d
				'other.txt': 'hello from github!',
				subdir: null,
				'subdir/file.txt': 'hello from a subdirectory!'
			});
		});

		it('removes and adds nested files', async ({ task, expect }) => {
			const sanitizedPath = convertSpecialCharsToHyphens(task.name);
			await exec(
				`${degitPath} -v tiged/tiged-test-repo-nested-actions .tmp/test-repo-${sanitizedPath}`
			);
<<<<<<< HEAD
			expect(`.tmp/test-repo-${sanitizedPath}`).toMatchFiles({
=======
			await expect(`.tmp/test-repo-${sanitizedPath}`).toMatchFiles({
>>>>>>> 8ae61d7d
				dir: null,
				folder: null,
				subdir: null,
				'folder/file.txt': 'hello from clobber file!',
				'folder/other.txt': 'hello from other file!',
				'subdir/file.txt': 'hello from a subdirectory!'
			});
		});
	});

	describe('git mode old hash', () => {
		it('is able to clone correctly using git mode with old hash', async ({
			task,
			expect
		}) => {
			const sanitizedPath = convertSpecialCharsToHyphens(task.name);
			await exec(
				`${degitPath} --mode=git https://github.com/tiged/tiged-test#525e8fef2c6b5e261511adc55f410d83ca5d8256 .tmp/test-repo-${sanitizedPath}`
			);
<<<<<<< HEAD
			expect(`.tmp/test-repo-${sanitizedPath}`).toMatchFiles({
				subdir: false,
=======
			await expect(`.tmp/test-repo-${sanitizedPath}`).toMatchFiles({
				subdir: null,
>>>>>>> 8ae61d7d
				'README.md': `# tiged-test\nFor testing`,
				'subdir/file': 'Hello, champ!'
			});
		});
		it('is able to clone subdir correctly using git mode with old hash', async ({
			task,
			expect
		}) => {
			const sanitizedPath = convertSpecialCharsToHyphens(task.name);
			await exec(
				`${degitPath} --mode=git https://github.com/tiged/tiged-test.git/subdir#b09755bc4cca3d3b398fbe5e411daeae79869581 .tmp/test-repo-${sanitizedPath}`
			);
<<<<<<< HEAD
			expect(`.tmp/test-repo-${sanitizedPath}`).toMatchFiles({
=======
			await expect(`.tmp/test-repo-${sanitizedPath}`).toMatchFiles({
>>>>>>> 8ae61d7d
				file: 'Hello, champ!'
			});
		});
	});

	describe('git mode', () => {
		it('is able to clone correctly using git mode', async ({
			task,
			expect
		}) => {
			const sanitizedPath = convertSpecialCharsToHyphens(task.name);
			await exec(
				`${degitPath} --mode=git https://github.com/tiged/tiged-test.git .tmp/test-repo-${sanitizedPath}`
			);
			await expect(`.tmp/test-repo-${sanitizedPath}`).toMatchFiles({
				subdir: null,
				'README.md': `tiged is awesome`,
				'subdir/file': 'Hello, buddy!'
			});
			await expect(`.tmp/test-repo-${sanitizedPath}`).not.toMatchFiles({
				subdir: null,
				'README.md': `# tiged-test\nFor testing`,
				'subdir/file': 'Hello, champ!'
			});
		});
	});
});<|MERGE_RESOLUTION|>--- conflicted
+++ resolved
@@ -24,44 +24,7 @@
 		await rimraf('.tmp');
 	});
 
-<<<<<<< HEAD
-	function compare<T extends Record<string, any>>(dir: string, files: T) {
-		const expected = glob('**', { cwd: dir });
-		const normalizedPaths = Object.fromEntries(
-			Object.entries(files).map(
-				([fileName, value]) => [path.join(fileName), value] as const
-			)
-		);
-		expect(Object.keys(normalizedPaths).sort()).toStrictEqual(expected.sort());
-
-		expected.forEach(async file => {
-			const filePath = path.resolve(dir, file);
-
-			if (!(await fs.lstat(filePath)).isDirectory()) {
-				expect(path.join(normalizedPaths[file]).trim()).toBe(
-					(await read(filePath)).trim().replace('\r\n', '\n')
-				);
-			}
-		});
-	}
-
-	describe('basic', () => {
-		test('simple', async ({ expect, task }) => {
-			const src = 'tiged/tiged-test-repo';
-			const sanitizedPath = convertSpecialCharsToHyphens(`${src}-${task.name}`);
-			await exec(`${degitPath} ${src} .tmp/test-repo-${sanitizedPath} -v`);
-			expect(`.tmp/test-repo-${sanitizedPath}`).toMatchFiles({
-				'file.txt': 'hello from github!',
-				subdir: null,
-				'subdir/file.txt': 'hello from a subdirectory!'
-			});
-		});
-	});
-
-	describe('github', () => {
-=======
 	describe.sequential('github', () => {
->>>>>>> 8ae61d7d
 		it.each([
 			'tiged/tiged-test-repo-compose',
 			'tiged/tiged-test-repo',
@@ -71,11 +34,7 @@
 		])('%s', async src => {
 			const sanitizedPath = convertSpecialCharsToHyphens(src);
 			await exec(`${degitPath} ${src} .tmp/test-repo-${sanitizedPath} -v`);
-<<<<<<< HEAD
-			expect(`.tmp/test-repo-${sanitizedPath}`).toMatchFiles({
-=======
-			await expect(`.tmp/test-repo-${sanitizedPath}`).toMatchFiles({
->>>>>>> 8ae61d7d
+			await expect(`.tmp/test-repo-${sanitizedPath}`).toMatchFiles({
 				'file.txt': 'hello from github!',
 				subdir: null,
 				'subdir/file.txt': 'hello from a subdirectory!'
@@ -91,11 +50,7 @@
 		])('%s', async src => {
 			const sanitizedPath = convertSpecialCharsToHyphens(src);
 			await exec(`${degitPath} ${src} .tmp/test-repo-${sanitizedPath} -v`);
-<<<<<<< HEAD
-			expect(`.tmp/test-repo-${sanitizedPath}`).toMatchFiles({
-=======
-			await expect(`.tmp/test-repo-${sanitizedPath}`).toMatchFiles({
->>>>>>> 8ae61d7d
+			await expect(`.tmp/test-repo-${sanitizedPath}`).toMatchFiles({
 				'file.txt': 'hello from gitlab!'
 			});
 		});
@@ -110,11 +65,7 @@
 			await exec(
 				`${degitPath} --subgroup ${task.name} .tmp/test-repo-${sanitizedPath} -v`
 			);
-<<<<<<< HEAD
-			expect(`.tmp/test-repo-${sanitizedPath}`).toMatchFiles({
-=======
-			await expect(`.tmp/test-repo-${sanitizedPath}`).toMatchFiles({
->>>>>>> 8ae61d7d
+			await expect(`.tmp/test-repo-${sanitizedPath}`).toMatchFiles({
 				'main.tf': 'Subgroup test',
 				subdir1: null,
 				'subdir1/subdir2': null,
@@ -132,11 +83,7 @@
 			await exec(
 				`${degitPath} --subgroup ${task.name} --sub-directory subdir1 .tmp/test-repo-${sanitizedPath} -v`
 			);
-<<<<<<< HEAD
-			expect(`.tmp/test-repo-${sanitizedPath}`).toMatchFiles({
-=======
-			await expect(`.tmp/test-repo-${sanitizedPath}`).toMatchFiles({
->>>>>>> 8ae61d7d
+			await expect(`.tmp/test-repo-${sanitizedPath}`).toMatchFiles({
 				subdir2: null,
 				'subdir2/file.txt': "I'm a file."
 			});
@@ -150,11 +97,7 @@
 			await exec(
 				`${degitPath} --subgroup ${task.name} --sub-directory subdir1/subdir2 .tmp/test-repo-${sanitizedPath} -v`
 			);
-<<<<<<< HEAD
-			expect(`.tmp/test-repo-${sanitizedPath}`).toMatchFiles({
-=======
-			await expect(`.tmp/test-repo-${sanitizedPath}`).toMatchFiles({
->>>>>>> 8ae61d7d
+			await expect(`.tmp/test-repo-${sanitizedPath}`).toMatchFiles({
 				'file.txt': "I'm a file."
 			});
 		});
@@ -168,11 +111,7 @@
 		])('%s', async src => {
 			const sanitizedPath = convertSpecialCharsToHyphens(src);
 			await exec(`${degitPath} ${src} .tmp/test-repo-${sanitizedPath} -v`);
-<<<<<<< HEAD
-			expect(`.tmp/test-repo-${sanitizedPath}`).toMatchFiles({
-=======
-			await expect(`.tmp/test-repo-${sanitizedPath}`).toMatchFiles({
->>>>>>> 8ae61d7d
+			await expect(`.tmp/test-repo-${sanitizedPath}`).toMatchFiles({
 				'file.txt': 'hello from bitbucket'
 			});
 		});
@@ -186,11 +125,7 @@
 		])('%s', async src => {
 			const sanitizedPath = convertSpecialCharsToHyphens(src);
 			await exec(`${degitPath} ${src} .tmp/test-repo-${sanitizedPath} -v`);
-<<<<<<< HEAD
-			expect(`.tmp/test-repo-${sanitizedPath}`).toMatchFiles({
-=======
-			await expect(`.tmp/test-repo-${sanitizedPath}`).toMatchFiles({
->>>>>>> 8ae61d7d
+			await expect(`.tmp/test-repo-${sanitizedPath}`).toMatchFiles({
 				'file.txt': 'hello from sourcehut!'
 			});
 		});
@@ -204,11 +139,7 @@
 		])('%s', async src => {
 			const sanitizedPath = convertSpecialCharsToHyphens(src);
 			await exec(`${degitPath} ${src} .tmp/test-repo-${sanitizedPath} -v`);
-<<<<<<< HEAD
-			expect(`.tmp/test-repo-${sanitizedPath}`).toMatchFiles({
-=======
-			await expect(`.tmp/test-repo-${sanitizedPath}`).toMatchFiles({
->>>>>>> 8ae61d7d
+			await expect(`.tmp/test-repo-${sanitizedPath}`).toMatchFiles({
 				'file.txt': 'hello from Hugging Face',
 				subdir: null,
 				'subdir/file.txt': 'hello from a subdirectory!'
@@ -227,11 +158,7 @@
 				`${src}-${expect.getState().currentTestName}`
 			);
 			await exec(`${degitPath} ${src} .tmp/test-repo-${sanitizedPath} -v`);
-<<<<<<< HEAD
-			expect(`.tmp/test-repo-${sanitizedPath}`).toMatchFiles({
-=======
-			await expect(`.tmp/test-repo-${sanitizedPath}`).toMatchFiles({
->>>>>>> 8ae61d7d
+			await expect(`.tmp/test-repo-${sanitizedPath}`).toMatchFiles({
 				'file.txt': `hello from a subdirectory!`
 			});
 		});
@@ -252,19 +179,12 @@
 			).rejects.toThrowError(/destination directory is not empty/);
 		});
 
-<<<<<<< HEAD
-		it('succeeds with --force', async () => {
-			await exec(
-				`${degitPath} tiged/tiged-test-repo .tmp/test-repo-${sanitizedPath} -fv`
-			);
-=======
 		it('succeeds with --force', async ({ expect }) => {
 			await expect(
 				exec(
 					`${degitPath} tiged/tiged-test-repo .tmp/test-repo-${sanitizedPath} -fv`
 				)
 			).resolves.not.toThrow();
->>>>>>> 8ae61d7d
 		});
 	});
 
@@ -274,11 +194,7 @@
 			await exec(
 				`${degitPath} -v tiged/tiged-test-repo .tmp/test-repo-${sanitizedPath}`
 			);
-<<<<<<< HEAD
-			expect(`.tmp/test-repo-${sanitizedPath}`).toMatchFiles({
-=======
-			await expect(`.tmp/test-repo-${sanitizedPath}`).toMatchFiles({
->>>>>>> 8ae61d7d
+			await expect(`.tmp/test-repo-${sanitizedPath}`).toMatchFiles({
 				'file.txt': 'hello from github!',
 				subdir: null,
 				'subdir/file.txt': 'hello from a subdirectory!'
@@ -295,11 +211,7 @@
 				verbose: true
 			}).clone(`.tmp/test-repo-${sanitizedPath}`);
 
-<<<<<<< HEAD
-			expect(`.tmp/test-repo-${sanitizedPath}`).toMatchFiles({
-=======
-			await expect(`.tmp/test-repo-${sanitizedPath}`).toMatchFiles({
->>>>>>> 8ae61d7d
+			await expect(`.tmp/test-repo-${sanitizedPath}`).toMatchFiles({
 				'file.txt': 'hello from github!',
 				subdir: null,
 				'subdir/file.txt': 'hello from a subdirectory!'
@@ -313,11 +225,7 @@
 			await exec(
 				`${degitPath} -v tiged/tiged-test-repo-remove-only .tmp/test-repo-${sanitizedPath}`
 			);
-<<<<<<< HEAD
-			expect(`.tmp/test-repo-${sanitizedPath}`).toMatchFiles({});
-=======
 			await expect(`.tmp/test-repo-${sanitizedPath}`).toMatchFiles({});
->>>>>>> 8ae61d7d
 		});
 
 		it('clones repo and removes specified file', async ({ task, expect }) => {
@@ -325,11 +233,7 @@
 			await exec(
 				`${degitPath} -v tiged/tiged-test-repo-remove .tmp/test-repo-${sanitizedPath}`
 			);
-<<<<<<< HEAD
-			expect(`.tmp/test-repo-${sanitizedPath}`).toMatchFiles({
-=======
-			await expect(`.tmp/test-repo-${sanitizedPath}`).toMatchFiles({
->>>>>>> 8ae61d7d
+			await expect(`.tmp/test-repo-${sanitizedPath}`).toMatchFiles({
 				'other.txt': 'hello from github!',
 				subdir: null,
 				'subdir/file.txt': 'hello from a subdirectory!'
@@ -341,11 +245,7 @@
 			await exec(
 				`${degitPath} -v tiged/tiged-test-repo-nested-actions .tmp/test-repo-${sanitizedPath}`
 			);
-<<<<<<< HEAD
-			expect(`.tmp/test-repo-${sanitizedPath}`).toMatchFiles({
-=======
-			await expect(`.tmp/test-repo-${sanitizedPath}`).toMatchFiles({
->>>>>>> 8ae61d7d
+			await expect(`.tmp/test-repo-${sanitizedPath}`).toMatchFiles({
 				dir: null,
 				folder: null,
 				subdir: null,
@@ -365,13 +265,8 @@
 			await exec(
 				`${degitPath} --mode=git https://github.com/tiged/tiged-test#525e8fef2c6b5e261511adc55f410d83ca5d8256 .tmp/test-repo-${sanitizedPath}`
 			);
-<<<<<<< HEAD
-			expect(`.tmp/test-repo-${sanitizedPath}`).toMatchFiles({
-				subdir: false,
-=======
-			await expect(`.tmp/test-repo-${sanitizedPath}`).toMatchFiles({
-				subdir: null,
->>>>>>> 8ae61d7d
+			await expect(`.tmp/test-repo-${sanitizedPath}`).toMatchFiles({
+				subdir: null,
 				'README.md': `# tiged-test\nFor testing`,
 				'subdir/file': 'Hello, champ!'
 			});
@@ -384,11 +279,7 @@
 			await exec(
 				`${degitPath} --mode=git https://github.com/tiged/tiged-test.git/subdir#b09755bc4cca3d3b398fbe5e411daeae79869581 .tmp/test-repo-${sanitizedPath}`
 			);
-<<<<<<< HEAD
-			expect(`.tmp/test-repo-${sanitizedPath}`).toMatchFiles({
-=======
-			await expect(`.tmp/test-repo-${sanitizedPath}`).toMatchFiles({
->>>>>>> 8ae61d7d
+			await expect(`.tmp/test-repo-${sanitizedPath}`).toMatchFiles({
 				file: 'Hello, champ!'
 			});
 		});
